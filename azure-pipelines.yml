--- conflicted
+++ resolved
@@ -44,17 +44,6 @@
         displayName: 'Publish Artifacts'
         condition: succeededOrFailed()
 
-<<<<<<< HEAD
-  - job: Unit_Test_Ubuntu
-    pool:
-      vmImage: 'ubuntu-16.04'
-    steps:
-      - task: GoTool@0
-        inputs:
-          version: '1.12'
-      - script: |
-          ACCOUNT_NAME=$(ACCOUNT_NAME) ACCOUNT_KEY=$(ACCOUNT_KEY) AWS_ACCESS_KEY_ID=$(AWS_ACCESS_KEY_ID) AWS_SECRET_ACCESS_KEY=$(AWS_SECRET_ACCESS_KEY) go test -race -short -cover ./cmd ./common ./ste ./azbfs
-=======
   - job: Test_On_Ubuntu
     variables:
       isMutexSet: 'false'
@@ -120,5 +109,4 @@
       - script: python ./tool_distributed_mutex.py unlock "$(MUTEX_URL)"
         name: 'Release_the_distributed_mutex'
         # this runs even if the job was canceled (only if the mutex was acquired by this job)
-        condition: and(always(), eq(variables['isMutexSet'], 'true'))
->>>>>>> 17aa4f07
+        condition: and(always(), eq(variables['isMutexSet'], 'true'))