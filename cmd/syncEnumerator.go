--- conflicted
+++ resolved
@@ -58,20 +58,11 @@
 	// TODO: enable symlink support in a future release after evaluating the implications
 	// GetProperties is enabled by default as sync supports both upload and download.
 	// This property only supports Files and S3 at the moment, but provided that Files sync is coming soon, enable to avoid stepping on Files sync work
-<<<<<<< HEAD
-	sourceTraverser, err := initResourceTraverser(cca.source, cca.fromTo.From(), &ctx, &cca.credentialInfo, nil, nil, cca.recursive, true, false, func(entityType common.EntityType) {
+	sourceTraverser, err := initResourceTraverser(cca.source, cca.fromTo.From(), &ctx, &srcCredInfo, nil, nil, cca.recursive, true, false, func(entityType common.EntityType) {
 		if entityType == common.EEntityType.File() {
 			atomic.AddUint64(&cca.atomicSourceFilesScanned, 1)
 		}
 	})
-=======
-	sourceTraverser, err := initResourceTraverser(cca.source, cca.fromTo.From(), &ctx, &srcCredInfo,
-		nil, nil, cca.recursive, true, func(entityType common.EntityType) {
-			if entityType == common.EEntityType.File() {
-				atomic.AddUint64(&cca.atomicSourceFilesScanned, 1)
-			}
-		})
->>>>>>> e23a3fef
 
 	if err != nil {
 		return nil, err
