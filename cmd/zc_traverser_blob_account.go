--- conflicted
+++ resolved
@@ -102,7 +102,6 @@
 		err = containerTraverser.traverse(preprocessorForThisChild, processor, filters)
 
 		if err != nil {
-<<<<<<< HEAD
 			err = processor(newForcedErrorStoredObject(
 				fmt.Sprintf("failed to list blobs in container %s: %s", v, err),
 				"", " ",
@@ -113,9 +112,6 @@
 				return err
 			}
 
-=======
-			WarnStdoutAndJobLog(fmt.Sprintf("failed to list blobs in container %s: %s", v, err))
->>>>>>> e586092a
 			continue
 		}
 	}
