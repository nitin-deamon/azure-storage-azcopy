// Copyright © 2017 Microsoft <wastore@microsoft.com>
//
// Permission is hereby granted, free of charge, to any person obtaining a copy
// of this software and associated documentation files (the "Software"), to deal
// in the Software without restriction, including without limitation the rights
// to use, copy, modify, merge, publish, distribute, sublicense, and/or sell
// copies of the Software, and to permit persons to whom the Software is
// furnished to do so, subject to the following conditions:
//
// The above copyright notice and this permission notice shall be included in
// all copies or substantial portions of the Software.
//
// THE SOFTWARE IS PROVIDED "AS IS", WITHOUT WARRANTY OF ANY KIND, EXPRESS OR
// IMPLIED, INCLUDING BUT NOT LIMITED TO THE WARRANTIES OF MERCHANTABILITY,
// FITNESS FOR A PARTICULAR PURPOSE AND NONINFRINGEMENT. IN NO EVENT SHALL THE
// AUTHORS OR COPYRIGHT HOLDERS BE LIABLE FOR ANY CLAIM, DAMAGES OR OTHER
// LIABILITY, WHETHER IN AN ACTION OF CONTRACT, TORT OR OTHERWISE, ARISING FROM,
// OUT OF OR IN CONNECTION WITH THE SOFTWARE OR THE USE OR OTHER DEALINGS IN
// THE SOFTWARE.

package cmd

import (
	"bytes"
	"context"
	"errors"
	"fmt"
	"io/ioutil"
	"math/rand"
	"net/url"
	"os"
	"runtime"
	"strings"
	"testing"
	"time"

	"github.com/Azure/azure-storage-azcopy/azbfs"
	"github.com/Azure/azure-storage-azcopy/ste"

	chk "gopkg.in/check.v1"

	"github.com/Azure/azure-storage-blob-go/azblob"
	"github.com/Azure/azure-storage-file-go/azfile"
	"github.com/minio/minio-go"
)

// Hookup to the testing framework
func Test(t *testing.T) { chk.TestingT(t) }

type cmdIntegrationSuite struct{}

var _ = chk.Suite(&cmdIntegrationSuite{})
var ctx = context.Background()

func (s *cmdIntegrationSuite) SetUpTest(c *chk.C) {
	c.Log("Still running tests... ", c.TestName())
}

const (
	containerPrefix      = "container"
	blobPrefix           = "blob"
	blockBlobDefaultData = "AzCopy Random Test Data"
	//512 bytes of alphanumeric random data
	pageBlobDefaultData   = "lEYvPHhS2c9T7DDNtM7f0gccgbqe7DMYByLj7d1XS6jV5Y0Cuiz5i86e5llkBwzCahnR4n1MUvfpniNBxgRgJ4oNk8oaIlCevtsPaCZgOMpKdPohp7yYTfawiz8MtHlTwM8OmfgngbH2BNiqtSFEx9GArvkwkVF0dPoG6RRBug0BqHiWyMd0mZifrBTneG13bqKg7A8EjRmBHIqCMGoxOYo1ufojJjYKiv8dfBYGib4pNpfrcxlEWrMKEPcgs3YG3AGg2lIKrMVs7yWnSzwqeEnl9oMFjdwc7XB2e7y2IH1JLt8CzaYgW6qvaPzhFXWbUkIJ6KznQAaKExJt9my625REjn8G4WT5tfo82J2gpdJNAveaF1O09Irjb93Yg07CfeSOrUBo4WwORrfJ60O4nc3MWWvHT2CsJ4b3MtjtVR0nb084SQpRycXPSF9rMympZrwmP0mutBYCVOEWDjsaLOQJoHo2UOiBD2sM5rm4N5mqt0mEInyGO8pKnV7NKn0N"
	appendBlobDefaultData = "AzCopy Random Append Test Data"

	bucketPrefix      = "s3bucket"
	objectPrefix      = "s3object"
	objectDefaultData = "AzCopy default data for S3 object"

	fileDefaultData             = "AzCopy Random Test Data"
	sharePrefix                 = "share"
	azureFilePrefix             = "azfile"
	defaultAzureFileSizeInBytes = 1000

	blobfsPrefix                 = "blobfs"
	defaultBlobFSFileSizeInBytes = 1000
)

// This function generates an entity name by concatenating the passed prefix,
// the name of the test requesting the entity name, and the minute, second, and nanoseconds of the call.
// This should make it easy to associate the entities with their test, uniquely identify
// them, and determine the order in which they were created.
// Will truncate the end of the test name, if there is not enough room for it, followed by the time-based suffix,
// with a non-zero maxLen.
func generateName(prefix string, maxLen int) string {
	// The following lines step up the stack find the name of the test method
	// Note: the way to do this changed in go 1.12, refer to release notes for more info
	var pcs [10]uintptr
	n := runtime.Callers(1, pcs[:])
	frames := runtime.CallersFrames(pcs[:n])
	name := "TestFoo" // default stub "Foo" is used if anything goes wrong with this procedure
	for {
		frame, more := frames.Next()
		if strings.Contains(frame.Func.Name(), "Suite") {
			name = frame.Func.Name()
			break
		} else if !more {
			break
		}
	}
	funcNameStart := strings.Index(name, "Test")
	name = name[funcNameStart+len("Test"):] // Just get the name of the test and not any of the garbage at the beginning
	name = strings.ToLower(name)            // Ensure it is a valid resource name
	textualPortion := fmt.Sprintf("%s%s", prefix, strings.ToLower(name))
	currentTime := time.Now()
	numericSuffix := fmt.Sprintf("%02d%02d%d", currentTime.Minute(), currentTime.Second(), currentTime.Nanosecond())
	if maxLen > 0 {
		maxTextLen := maxLen - len(numericSuffix)
		if maxTextLen < 1 {
			panic("max len too short")
		}
		if len(textualPortion) > maxTextLen {
			textualPortion = textualPortion[:maxTextLen]
		}
	}
	name = textualPortion + numericSuffix
	return name
}

func generateContainerName() string {
	return generateName(containerPrefix, 63)
}

func generateBlobName() string {
	return generateName(blobPrefix, 0)
}

func generateBucketName() string {
	return generateName(bucketPrefix, 63)
}

func generateBucketNameWithCustomizedPrefix(customizedPrefix string) string {
	return generateName(customizedPrefix, 63)
}

func generateObjectName() string {
	return generateName(objectPrefix, 0)
}

func generateShareName() string {
	return generateName(sharePrefix, 63)
}

func generateFilesystemName() string {
	return generateName(blobfsPrefix, 63)
}

func getShareURL(c *chk.C, fsu azfile.ServiceURL) (share azfile.ShareURL, name string) {
	name = generateShareName()
	share = fsu.NewShareURL(name)

	return share, name
}

func generateAzureFileName() string {
	return generateName(azureFilePrefix, 0)
}

func generateBfsFileName() string {
	return generateName(blobfsPrefix, 0)
}

func getContainerURL(c *chk.C, bsu azblob.ServiceURL) (container azblob.ContainerURL, name string) {
	name = generateContainerName()
	container = bsu.NewContainerURL(name)

	return container, name
}

func getFilesystemURL(c *chk.C, bfssu azbfs.ServiceURL) (filesystem azbfs.FileSystemURL, name string) {
	name = generateFilesystemName()
	filesystem = bfssu.NewFileSystemURL(name)

	return
}

func getBlockBlobURL(c *chk.C, container azblob.ContainerURL, prefix string) (blob azblob.BlockBlobURL, name string) {
	name = prefix + generateBlobName()
	blob = container.NewBlockBlobURL(name)

	return blob, name
}

func getBfsFileURL(c *chk.C, filesystemURL azbfs.FileSystemURL, prefix string) (file azbfs.FileURL, name string) {
	name = prefix + generateBfsFileName()
	file = filesystemURL.NewRootDirectoryURL().NewFileURL(name)

	return
}

func getAppendBlobURL(c *chk.C, container azblob.ContainerURL, prefix string) (blob azblob.AppendBlobURL, name string) {
	name = generateBlobName()
	blob = container.NewAppendBlobURL(prefix + name)

	return blob, name
}

func getPageBlobURL(c *chk.C, container azblob.ContainerURL, prefix string) (blob azblob.PageBlobURL, name string) {
	name = generateBlobName()
	blob = container.NewPageBlobURL(prefix + name)

	return
}

func getAzureFileURL(c *chk.C, shareURL azfile.ShareURL, prefix string) (fileURL azfile.FileURL, name string) {
	name = prefix + generateAzureFileName()
	fileURL = shareURL.NewRootDirectoryURL().NewFileURL(name)

	return
}

func getReaderToRandomBytes(n int) *bytes.Reader {
	r, _ := getRandomDataAndReader(n)
	return r
}

func getRandomDataAndReader(n int) (*bytes.Reader, []byte) {
	data := make([]byte, n, n)
	rand.Read(data)
	return bytes.NewReader(data), data
}

func getAccountAndKey() (string, string) {
	name := os.Getenv("ACCOUNT_NAME")
	key := os.Getenv("ACCOUNT_KEY")
	if name == "" || key == "" {
		panic("ACCOUNT_NAME and ACCOUNT_KEY environment vars must be set before running tests")
	}

	return name, key
}

func getBSU() azblob.ServiceURL {
	accountName, accountKey := getAccountAndKey()
	u, _ := url.Parse(fmt.Sprintf("https://%s.blob.core.windows.net/", accountName))

	credential, err := azblob.NewSharedKeyCredential(accountName, accountKey)
	if err != nil {
		panic(err)
	}
	pipeline := azblob.NewPipeline(credential, azblob.PipelineOptions{})
	return azblob.NewServiceURL(*u, pipeline)
}

func getFSU() azfile.ServiceURL {
	accountName, accountKey := getAccountAndKey()
	u, _ := url.Parse(fmt.Sprintf("https://%s.file.core.windows.net/", accountName))

	credential, err := azfile.NewSharedKeyCredential(accountName, accountKey)
	if err != nil {
		panic(err)
	}
	pipeline := azfile.NewPipeline(credential, azfile.PipelineOptions{})
	return azfile.NewServiceURL(*u, pipeline)
}

func GetBFSSU() azbfs.ServiceURL {
	accountName, accountKey := getAccountAndKey()
	u, _ := url.Parse(fmt.Sprintf("https://%s.dfs.core.windows.net/", accountName))

	cred := azbfs.NewSharedKeyCredential(accountName, accountKey)
	pipeline := azbfs.NewPipeline(cred, azbfs.PipelineOptions{})
	return azbfs.NewServiceURL(*u, pipeline)
}

func createNewContainer(c *chk.C, bsu azblob.ServiceURL) (container azblob.ContainerURL, name string) {
	container, name = getContainerURL(c, bsu)

	cResp, err := container.Create(ctx, nil, azblob.PublicAccessNone)
	c.Assert(err, chk.IsNil)
	c.Assert(cResp.StatusCode(), chk.Equals, 201)
	return container, name
}

func createNewFilesystem(c *chk.C, bfssu azbfs.ServiceURL) (filesystem azbfs.FileSystemURL, name string) {
	filesystem, name = getFilesystemURL(c, bfssu)

	cResp, err := filesystem.Create(ctx)
	c.Assert(err, chk.IsNil)
	c.Assert(cResp.StatusCode(), chk.Equals, 201)
	return
}

func createNewBfsFile(c *chk.C, filesystem azbfs.FileSystemURL, prefix string) (file azbfs.FileURL, name string) {
	file, name = getBfsFileURL(c, filesystem, prefix)

	// Create the file
	cResp, err := file.Create(ctx, azbfs.BlobFSHTTPHeaders{})
	c.Assert(err, chk.IsNil)
	c.Assert(cResp.StatusCode(), chk.Equals, 201)

	aResp, err := file.AppendData(ctx, 0, strings.NewReader(string(make([]byte, defaultBlobFSFileSizeInBytes))))
	c.Assert(err, chk.IsNil)
	c.Assert(aResp.StatusCode(), chk.Equals, 202)

	fResp, err := file.FlushData(ctx, defaultBlobFSFileSizeInBytes, nil, azbfs.BlobFSHTTPHeaders{}, false, true)
	c.Assert(err, chk.IsNil)
	c.Assert(fResp.StatusCode(), chk.Equals, 200)
	return
}

func createNewBlockBlob(c *chk.C, container azblob.ContainerURL, prefix string) (blob azblob.BlockBlobURL, name string) {
	blob, name = getBlockBlobURL(c, container, prefix)

	cResp, err := blob.Upload(ctx, strings.NewReader(blockBlobDefaultData), azblob.BlobHTTPHeaders{},
		nil, azblob.BlobAccessConditions{})

	c.Assert(err, chk.IsNil)
	c.Assert(cResp.StatusCode(), chk.Equals, 201)

	return
}

func createNewAzureShare(c *chk.C, fsu azfile.ServiceURL) (share azfile.ShareURL, name string) {
	share, name = getShareURL(c, fsu)

	cResp, err := share.Create(ctx, nil, 0)
	c.Assert(err, chk.IsNil)
	c.Assert(cResp.StatusCode(), chk.Equals, 201)
	return share, name
}

func createNewAzureFile(c *chk.C, share azfile.ShareURL, prefix string) (file azfile.FileURL, name string) {
	file, name = getAzureFileURL(c, share, prefix)

	// generate parents first
	generateParentsForAzureFile(c, file)

	cResp, err := file.Create(ctx, defaultAzureFileSizeInBytes, azfile.FileHTTPHeaders{}, azfile.Metadata{})
	c.Assert(err, chk.IsNil)
	c.Assert(cResp.StatusCode(), chk.Equals, 201)

	return
}

func generateParentsForAzureFile(c *chk.C, fileURL azfile.FileURL) {
	accountName, accountKey := getAccountAndKey()
	credential, _ := azfile.NewSharedKeyCredential(accountName, accountKey)
	err := ste.CreateParentDirToRoot(ctx, fileURL, azfile.NewPipeline(credential, azfile.PipelineOptions{}))
	c.Assert(err, chk.IsNil)
}

func createNewAppendBlob(c *chk.C, container azblob.ContainerURL, prefix string) (blob azblob.AppendBlobURL, name string) {
	blob, name = getAppendBlobURL(c, container, prefix)

	resp, err := blob.Create(ctx, azblob.BlobHTTPHeaders{}, nil, azblob.BlobAccessConditions{})

	c.Assert(err, chk.IsNil)
	c.Assert(resp.StatusCode(), chk.Equals, 201)
	return
}

func createNewPageBlob(c *chk.C, container azblob.ContainerURL, prefix string) (blob azblob.PageBlobURL, name string) {
	blob, name = getPageBlobURL(c, container, prefix)

	resp, err := blob.Create(ctx, azblob.PageBlobPageBytes*10, 0, azblob.BlobHTTPHeaders{}, nil, azblob.BlobAccessConditions{})

	c.Assert(err, chk.IsNil)
	c.Assert(resp.StatusCode(), chk.Equals, 201)
	return
}

func deleteContainer(c *chk.C, container azblob.ContainerURL) {
	resp, err := container.Delete(ctx, azblob.ContainerAccessConditions{})
	c.Assert(err, chk.IsNil)
	c.Assert(resp.StatusCode(), chk.Equals, 202)
}

func deleteFilesystem(c *chk.C, filesystem azbfs.FileSystemURL) {
	resp, err := filesystem.Delete(ctx)
	c.Assert(err, chk.IsNil)
	c.Assert(resp.StatusCode(), chk.Equals, 202)
}

func validateStorageError(c *chk.C, err error, code azblob.ServiceCodeType) {
	serr, _ := err.(azblob.StorageError)
	c.Assert(serr.ServiceCode(), chk.Equals, code)
}

func getRelativeTimeGMT(amount time.Duration) time.Time {
	currentTime := time.Now().In(time.FixedZone("GMT", 0))
	currentTime = currentTime.Add(amount * time.Second)
	return currentTime
}

func generateCurrentTimeWithModerateResolution() time.Time {
	highResolutionTime := time.Now().UTC()
	return time.Date(highResolutionTime.Year(), highResolutionTime.Month(), highResolutionTime.Day(), highResolutionTime.Hour(), highResolutionTime.Minute(),
		highResolutionTime.Second(), 0, highResolutionTime.Location())
}

type createS3ResOptions struct {
	Location string
}

func createS3ClientWithMinio(o createS3ResOptions) (*minio.Client, error) {
	accessKeyID := os.Getenv("AWS_ACCESS_KEY_ID")
	secretAccessKey := os.Getenv("AWS_SECRET_ACCESS_KEY")

	if accessKeyID == "" || secretAccessKey == "" {
		return nil, fmt.Errorf("AWS_ACCESS_KEY_ID and AWS_SECRET_ACCESS_KEY should be set before creating the S3 client")
	}

	s3Client, err := minio.NewWithRegion("s3.amazonaws.com", accessKeyID, secretAccessKey, true, o.Location)
	if err != nil {
		return nil, err
	}
	return s3Client, nil
}

func createNewBucket(c *chk.C, client *minio.Client, o createS3ResOptions) string {
	bucketName := generateBucketName()
	err := client.MakeBucket(bucketName, o.Location)
	c.Assert(err, chk.IsNil)

	return bucketName
}

func createNewBucketWithName(c *chk.C, client *minio.Client, bucketName string, o createS3ResOptions) {
	err := client.MakeBucket(bucketName, o.Location)
	c.Assert(err, chk.IsNil)
}

func createNewObject(c *chk.C, client *minio.Client, bucketName string, prefix string) (objectKey string) {
	objectKey = prefix + generateObjectName()

	size := int64(len(objectDefaultData))
	n, err := client.PutObject(bucketName, objectKey, strings.NewReader(objectDefaultData), size, minio.PutObjectOptions{})
	c.Assert(err, chk.IsNil)

	c.Assert(n, chk.Equals, size)

	return
}

func deleteBucket(c *chk.C, client *minio.Client, bucketName string, waitQuarterMinute bool) {
	// If we error out in this function, simply just skip over deleting the bucket.
	// Some of our buckets have become "ghost" buckets in the past.
	// Ghost buckets show up in list calls but can't actually be interacted with.
	// Some ghost buckets are temporary, others are permanent.
	// As such, we need a way to deal with them when they show up.
	// By doing this, they'll just be cleaned up the next test run instead of failing all tests.
	objectsCh := make(chan string)

	go func() {
		defer close(objectsCh)

		// List all objects from a bucket-name with a matching prefix.
		for object := range client.ListObjectsV2(bucketName, "", true, context.Background().Done()) {
			if object.Err != nil {
				return
			}

			objectsCh <- object.Key
		}
	}()

	// List bucket, and delete all the objects in the bucket
	errChn := client.RemoveObjects(bucketName, objectsCh)
	var err error

	for rmObjErr := range errChn {
		if rmObjErr.Err != nil {
			return
		}
	}

	// Remove the bucket.
	err = client.RemoveBucket(bucketName)

	if err != nil {
		return
	}

	if waitQuarterMinute {
		time.Sleep(time.Second * 15)
	}
}

func cleanS3Account(c *chk.C, client *minio.Client) {
	buckets, err := client.ListBuckets()
	if err != nil {
		return
	}

	for _, bucket := range buckets {
		if strings.Contains(bucket.Name, "elastic") {
			continue
		}
		deleteBucket(c, client, bucket.Name, false)
<<<<<<< HEAD
=======
	}

	time.Sleep(time.Minute)
}

func cleanBlobAccount(c *chk.C, serviceURL azblob.ServiceURL) {
	marker := azblob.Marker{}
	for marker.NotDone() {
		resp, err := serviceURL.ListContainersSegment(ctx, marker, azblob.ListContainersSegmentOptions{})
		c.Assert(err, chk.IsNil)

		for _, v := range resp.ContainerItems {
			_, err = serviceURL.NewContainerURL(v.Name).Delete(ctx, azblob.ContainerAccessConditions{})
			c.Assert(err, chk.IsNil)
		}

		marker = resp.NextMarker
	}
}

func cleanFileAccount(c *chk.C, serviceURL azfile.ServiceURL) {
	marker := azfile.Marker{}
	for marker.NotDone() {
		resp, err := serviceURL.ListSharesSegment(ctx, marker, azfile.ListSharesOptions{})
		c.Assert(err, chk.IsNil)

		for _, v := range resp.ShareItems {
			_, err = serviceURL.NewShareURL(v.Name).Delete(ctx, azfile.DeleteSnapshotsOptionNone)
			c.Assert(err, chk.IsNil)
		}

		marker = resp.NextMarker
>>>>>>> 26ed78f5
	}

	time.Sleep(time.Minute)
}

func getGenericCredentialForFile(accountType string) (*azfile.SharedKeyCredential, error) {
	accountNameEnvVar := accountType + "ACCOUNT_NAME"
	accountKeyEnvVar := accountType + "ACCOUNT_KEY"
	accountName, accountKey := os.Getenv(accountNameEnvVar), os.Getenv(accountKeyEnvVar)
	if accountName == "" || accountKey == "" {
		return nil, errors.New(accountNameEnvVar + " and/or " + accountKeyEnvVar + " environment variables not specified.")
	}
	return azfile.NewSharedKeyCredential(accountName, accountKey)
}

func getAlternateFSU() (azfile.ServiceURL, error) {
	secondaryAccountName, secondaryAccountKey := os.Getenv("SECONDARY_ACCOUNT_NAME"), os.Getenv("SECONDARY_ACCOUNT_KEY")
	if secondaryAccountName == "" || secondaryAccountKey == "" {
		return azfile.ServiceURL{}, errors.New("SECONDARY_ACCOUNT_NAME and/or SECONDARY_ACCOUNT_KEY environment variables not specified.")
	}
	fsURL, _ := url.Parse("https://" + secondaryAccountName + ".file.core.windows.net/")

	credential, err := azfile.NewSharedKeyCredential(secondaryAccountName, secondaryAccountKey)
	if err != nil {
		return azfile.ServiceURL{}, err
	}
	pipeline := azfile.NewPipeline(credential, azfile.PipelineOptions{ /*Log: pipeline.NewLogWrapper(pipeline.LogInfo, log.New(os.Stderr, "", log.LstdFlags))*/ })

	return azfile.NewServiceURL(*fsURL, pipeline), nil
}

func createNewShare(c *chk.C, fsu azfile.ServiceURL) (share azfile.ShareURL, name string) {
	share, name = getShareURL(c, fsu)

	cResp, err := share.Create(ctx, nil, 0)
	c.Assert(err, chk.IsNil)
	c.Assert(cResp.StatusCode(), chk.Equals, 201)
	return share, name
}

func deleteShare(c *chk.C, share azfile.ShareURL) {
	_, err := share.Delete(ctx, azfile.DeleteSnapshotsOptionInclude)
	c.Assert(err, chk.IsNil)
}

// Some tests require setting service properties. It can take up to 30 seconds for the new properties to be reflected across all FEs.
// We will enable the necessary property and try to run the test implementation. If it fails with an error that should be due to
// those changes not being reflected yet, we will wait 30 seconds and try the test again. If it fails this time for any reason,
// we fail the test. It is the responsibility of the the testImplFunc to determine which error string indicates the test should be retried.
// There can only be one such string. All errors that cannot be due to this detail should be asserted and not returned as an error string.
func runTestRequiringServiceProperties(c *chk.C, bsu azblob.ServiceURL, code string,
	enableServicePropertyFunc func(*chk.C, azblob.ServiceURL),
	testImplFunc func(*chk.C, azblob.ServiceURL) error,
	disableServicePropertyFunc func(*chk.C, azblob.ServiceURL)) {
	enableServicePropertyFunc(c, bsu)
	defer disableServicePropertyFunc(c, bsu)
	err := testImplFunc(c, bsu)
	// We cannot assume that the error indicative of slow update will necessarily be a StorageError. As in ListBlobs.
	if err != nil && err.Error() == code {
		time.Sleep(time.Second * 30)
		err = testImplFunc(c, bsu)
		c.Assert(err, chk.IsNil)
	}
}

func enableSoftDelete(c *chk.C, bsu azblob.ServiceURL) {
	days := int32(1)
	_, err := bsu.SetProperties(ctx, azblob.StorageServiceProperties{DeleteRetentionPolicy: &azblob.RetentionPolicy{Enabled: true, Days: &days}})
	c.Assert(err, chk.IsNil)
}

func disableSoftDelete(c *chk.C, bsu azblob.ServiceURL) {
	_, err := bsu.SetProperties(ctx, azblob.StorageServiceProperties{DeleteRetentionPolicy: &azblob.RetentionPolicy{Enabled: false}})
	c.Assert(err, chk.IsNil)
}

func validateUpload(c *chk.C, blobURL azblob.BlockBlobURL) {
	resp, err := blobURL.Download(ctx, 0, 0, azblob.BlobAccessConditions{}, false)
	c.Assert(err, chk.IsNil)
	data, _ := ioutil.ReadAll(resp.Response().Body)
	c.Assert(data, chk.HasLen, 0)
}

func getContainerURLWithSAS(c *chk.C, credential azblob.SharedKeyCredential, containerName string) azblob.ContainerURL {
	sasQueryParams, err := azblob.BlobSASSignatureValues{
		Protocol:      azblob.SASProtocolHTTPS,
		ExpiryTime:    time.Now().UTC().Add(48 * time.Hour),
		ContainerName: containerName,
		Permissions:   azblob.ContainerSASPermissions{Read: true, Add: true, Write: true, Create: true, Delete: true, List: true}.String(),
	}.NewSASQueryParameters(&credential)
	c.Assert(err, chk.IsNil)

	// construct the url from scratch
	qp := sasQueryParams.Encode()
	rawURL := fmt.Sprintf("https://%s.blob.core.windows.net/%s?%s",
		credential.AccountName(), containerName, qp)

	// convert the raw url and validate it was parsed successfully
	fullURL, err := url.Parse(rawURL)
	c.Assert(err, chk.IsNil)

	// TODO perhaps we need a global default pipeline
	return azblob.NewContainerURL(*fullURL, azblob.NewPipeline(azblob.NewAnonymousCredential(), azblob.PipelineOptions{}))
}

func getBlobServiceURLWithSAS(c *chk.C, credential azblob.SharedKeyCredential) azblob.ServiceURL {
	sasQueryParams, err := azblob.AccountSASSignatureValues{
		Protocol:      azblob.SASProtocolHTTPS,
		ExpiryTime:    time.Now().Add(48 * time.Hour),
		Permissions:   azfile.AccountSASPermissions{Read: true, List: true, Write: true, Delete: true, Add: true, Create: true, Update: true, Process: true}.String(),
		Services:      azfile.AccountSASServices{File: true, Blob: true, Queue: true}.String(),
		ResourceTypes: azfile.AccountSASResourceTypes{Service: true, Container: true, Object: true}.String(),
	}.NewSASQueryParameters(&credential)
	c.Assert(err, chk.IsNil)

	// construct the url from scratch
	qp := sasQueryParams.Encode()
	rawURL := fmt.Sprintf("https://%s.blob.core.windows.net/?%s",
		credential.AccountName(), qp)

	// convert the raw url and validate it was parsed successfully
	fullURL, err := url.Parse(rawURL)
	c.Assert(err, chk.IsNil)

	return azblob.NewServiceURL(*fullURL, azblob.NewPipeline(azblob.NewAnonymousCredential(), azblob.PipelineOptions{}))
}

func getFileServiceURLWithSAS(c *chk.C, credential azfile.SharedKeyCredential) azfile.ServiceURL {
	sasQueryParams, err := azfile.AccountSASSignatureValues{
		Protocol:      azfile.SASProtocolHTTPS,
		ExpiryTime:    time.Now().Add(48 * time.Hour),
		Permissions:   azfile.AccountSASPermissions{Read: true, List: true, Write: true, Delete: true, Add: true, Create: true, Update: true, Process: true}.String(),
		Services:      azfile.AccountSASServices{File: true, Blob: true, Queue: true}.String(),
		ResourceTypes: azfile.AccountSASResourceTypes{Service: true, Container: true, Object: true}.String(),
	}.NewSASQueryParameters(&credential)
	c.Assert(err, chk.IsNil)

	qp := sasQueryParams.Encode()
	rawURL := fmt.Sprintf("https://%s.file.core.windows.net/?%s", credential.AccountName(), qp)

	fullURL, err := url.Parse(rawURL)
	c.Assert(err, chk.IsNil)

	return azfile.NewServiceURL(*fullURL, azfile.NewPipeline(azfile.NewAnonymousCredential(), azfile.PipelineOptions{}))
}

func getShareURLWithSAS(c *chk.C, credential azfile.SharedKeyCredential, shareName string) azfile.ShareURL {
	sasQueryParams, err := azfile.FileSASSignatureValues{
		Protocol:    azfile.SASProtocolHTTPS,
		ExpiryTime:  time.Now().UTC().Add(48 * time.Hour),
		ShareName:   shareName,
		Permissions: azfile.ShareSASPermissions{Read: true, Write: true, Create: true, Delete: true, List: true}.String(),
	}.NewSASQueryParameters(&credential)
	c.Assert(err, chk.IsNil)

	// construct the url from scratch
	qp := sasQueryParams.Encode()
	rawURL := fmt.Sprintf("https://%s.file.core.windows.net/%s?%s",
		credential.AccountName(), shareName, qp)

	// convert the raw url and validate it was parsed successfully
	fullURL, err := url.Parse(rawURL)
	c.Assert(err, chk.IsNil)

	// TODO perhaps we need a global default pipeline
	return azfile.NewShareURL(*fullURL, azfile.NewPipeline(azfile.NewAnonymousCredential(), azfile.PipelineOptions{}))
}

func getAdlsServiceURLWithSAS(c *chk.C, credential azbfs.SharedKeyCredential) azbfs.ServiceURL {
	sasQueryParams, err := azbfs.AccountSASSignatureValues{
		Protocol:      azbfs.SASProtocolHTTPS,
		ExpiryTime:    time.Now().Add(48 * time.Hour),
		Permissions:   azfile.AccountSASPermissions{Read: true, List: true, Write: true, Delete: true, Add: true, Create: true, Update: true, Process: true}.String(),
		Services:      azfile.AccountSASServices{File: true, Blob: true, Queue: true}.String(),
		ResourceTypes: azfile.AccountSASResourceTypes{Service: true, Container: true, Object: true}.String(),
	}.NewSASQueryParameters(&credential)
	c.Assert(err, chk.IsNil)

	// construct the url from scratch
	qp := sasQueryParams.Encode()
	rawURL := fmt.Sprintf("https://%s.dfs.core.windows.net/?%s",
		credential.AccountName(), qp)

	// convert the raw url and validate it was parsed successfully
	fullURL, err := url.Parse(rawURL)
	c.Assert(err, chk.IsNil)

	return azbfs.NewServiceURL(*fullURL, azbfs.NewPipeline(azbfs.NewAnonymousCredential(), azbfs.PipelineOptions{}))
}

// check.v1 style "StringIncludes" checker

type stringIncludesChecker struct {
	*chk.CheckerInfo
}

var StringIncludes = &stringIncludesChecker{
	&chk.CheckerInfo{Name: "StringIncludes", Params: []string{"obtained", "expected to find"}},
}

func (checker *stringIncludesChecker) Check(params []interface{}, names []string) (result bool, error string) {
	if len(params) < 2 {
		return false, "StringIncludes requires two parameters"
	} // Ignore extra parameters

	// Assert that params[0] and params[1] are strings
	aStr, aOK := params[0].(string)
	bStr, bOK := params[1].(string)
	if !aOK || !bOK {
		return false, "All parameters must be strings"
	}

	if strings.Contains(aStr, bStr) {
		return true, ""
	}

	return false, fmt.Sprintf("Failed to find substring in source string:\n\n"+
		"SOURCE: %s\n"+
		"EXPECTED: %s\n", aStr, bStr)
}<|MERGE_RESOLUTION|>--- conflicted
+++ resolved
@@ -489,8 +489,6 @@
 			continue
 		}
 		deleteBucket(c, client, bucket.Name, false)
-<<<<<<< HEAD
-=======
 	}
 
 	time.Sleep(time.Minute)
@@ -523,7 +521,6 @@
 		}
 
 		marker = resp.NextMarker
->>>>>>> 26ed78f5
 	}
 
 	time.Sleep(time.Minute)
