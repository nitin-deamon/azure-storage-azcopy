// Copyright © 2017 Microsoft <wastore@microsoft.com>
//
// Permission is hereby granted, free of charge, to any person obtaining a copy
// of this software and associated documentation files (the "Software"), to deal
// in the Software without restriction, including without limitation the rights
// to use, copy, modify, merge, publish, distribute, sublicense, and/or sell
// copies of the Software, and to permit persons to whom the Software is
// furnished to do so, subject to the following conditions:
//
// The above copyright notice and this permission notice shall be included in
// all copies or substantial portions of the Software.
//
// THE SOFTWARE IS PROVIDED "AS IS", WITHOUT WARRANTY OF ANY KIND, EXPRESS OR
// IMPLIED, INCLUDING BUT NOT LIMITED TO THE WARRANTIES OF MERCHANTABILITY,
// FITNESS FOR A PARTICULAR PURPOSE AND NONINFRINGEMENT. IN NO EVENT SHALL THE
// AUTHORS OR COPYRIGHT HOLDERS BE LIABLE FOR ANY CLAIM, DAMAGES OR OTHER
// LIABILITY, WHETHER IN AN ACTION OF CONTRACT, TORT OR OTHERWISE, ARISING FROM,
// OUT OF OR IN CONNECTION WITH THE SOFTWARE OR THE USE OR OTHER DEALINGS IN
// THE SOFTWARE.

package ste

import (
	"net/url"
	"path/filepath"
	"strings"
	"sync"
	"time"

	"github.com/Azure/azure-pipeline-go/pipeline"
	"github.com/Azure/azure-storage-blob-go/azblob"

	"github.com/Azure/azure-storage-azcopy/common"
)

// upload related
const UploadMaxTries = 20
const UploadTryTimeout = time.Minute * 15
const UploadRetryDelay = time.Second * 1
const UploadMaxRetryDelay = time.Second * 60

var ADLSFlushThreshold uint32 = 7500 // The # of blocks to flush at a time-- Implemented only for CI.

// download related
const MaxRetryPerDownloadBody = 5

// TODO: consider to unify the retry options.
const DownloadTryTimeout = time.Minute * 15
const DownloadRetryDelay = time.Second * 1
const DownloadMaxRetryDelay = time.Second * 60

// pacer related
const PacerTimeToWaitInMs = 50

// CPK logging related.
// Sync.Once is used so we only log a CPK error once and prevent gumming up stdout
var cpkAccessFailureLogGLCM sync.Once

//////////////////////////////////////////////////////////////////////////////////////////////////////////

// These types are define the STE Coordinator
type newJobXfer func(jptm IJobPartTransferMgr, pipeline pipeline.Pipeline, pacer pacer)

// same as newJobXfer, but with an extra parameter
type newJobXferWithDownloaderFactory = func(jptm IJobPartTransferMgr, pipeline pipeline.Pipeline, pacer pacer, df downloaderFactory)
type newJobXferWithSenderFactory = func(jptm IJobPartTransferMgr, pipeline pipeline.Pipeline, pacer pacer, sf senderFactory, sipf sourceInfoProviderFactory)

func expectFailureXferDecorator(targetFunction newJobXfer) newJobXfer {
	return func(jptm IJobPartTransferMgr, pipeline pipeline.Pipeline, pacer pacer) {
		info := jptm.Info()

		// Pre-emptively fail if requested.
		if info.ExpectFailure {
			// Get the fromto
			fromTo := jptm.FromTo()

			// Shorten our paths so the error isn't obnoxious in the case of ultra-long paths
			shortenPath := func(loc string, locType common.Location) string {
				// Trim the query. We're only interested in the path.
				if locType.IsRemote() {
					u, err := url.Parse(loc)
					common.PanicIfErr(err)

					loc = u.Path
				}

				loc = common.IffString(len(loc) > 100, "(path trimmed) ...", "") +
					loc[common.Iffint32(len(loc) > 100, int32(len(loc)-100), 0):]

				return loc
			}

			shortSrc := shortenPath(info.Source, fromTo.From())
			shortDst := shortenPath(info.Destination, fromTo.To())

			// Send the right type of error
			if fromTo.IsDownload() {
				jptm.LogDownloadError(shortSrc, shortDst, info.FailureReason, 0)
			} else if fromTo.IsUpload() {
				jptm.LogUploadError(shortSrc, shortDst, info.FailureReason, 0)
			} else if fromTo.IsS2S() {
				jptm.LogS2SCopyError(shortSrc, shortDst, info.FailureReason, 0)
			}
			jptm.SetStatus(common.ETransferStatus.Failed())
			jptm.ReportTransferDone()

			// Do not perform the target fnuction.
			return
		}

		targetFunction(jptm, pipeline, pacer)
	}
}

// Takes a multi-purpose download function, and makes it ready to user with a specific type of downloader
func parameterizeDownload(targetFunction newJobXferWithDownloaderFactory, df downloaderFactory) newJobXfer {
	return func(jptm IJobPartTransferMgr, pipeline pipeline.Pipeline, pacer pacer) {
		targetFunction(jptm, pipeline, pacer, df)
	}
}

// Takes a multi-purpose send function, and makes it ready to use with a specific type of sender
func parameterizeSend(targetFunction newJobXferWithSenderFactory, sf senderFactory, sipf sourceInfoProviderFactory) newJobXfer {
	return func(jptm IJobPartTransferMgr, pipeline pipeline.Pipeline, pacer pacer) {
		targetFunction(jptm, pipeline, pacer, sf, sipf)
	}
}

// the xfer factory is generated based on the type of source and destination
func computeJobXfer(fromTo common.FromTo, blobType common.BlobType) newJobXfer {

	const blobFSNotS2S = "blobFS not supported as S2S source"

	//local helper functions

	getDownloader := func(sourceType common.Location) downloaderFactory {
		switch sourceType {
		case common.ELocation.Blob():
			return newBlobDownloader
		case common.ELocation.File():
			return newAzureFilesDownloader
		case common.ELocation.BlobFS():
			return newBlobFSDownloader
		default:
			panic("unexpected source type")
		}
	}

	getSenderFactory := func(fromTo common.FromTo) senderFactory {
		isFromRemote := fromTo.From().IsRemote()
		if isFromRemote {
			// sending from remote = doing an S2S copy
			switch fromTo.To() {
			case common.ELocation.Blob(),
				common.ELocation.S3():
				return newURLToBlobCopier
			case common.ELocation.File():
				return newURLToAzureFileCopier
			case common.ELocation.BlobFS():
				panic(blobFSNotS2S)
			default:
				panic("unexpected target location type")
			}
		} else {
			// we are uploading
			switch fromTo.To() {
			case common.ELocation.Blob():
				return newBlobUploader
			case common.ELocation.File():
				return newAzureFilesUploader
			case common.ELocation.BlobFS():
				return newBlobFSUploader
			default:
				panic("unexpected target location type")
			}
		}
	}

	getSipFactory := func(sourceType common.Location) sourceInfoProviderFactory {
		switch sourceType {
		case common.ELocation.Local():
			return newLocalSourceInfoProvider
		case common.ELocation.Benchmark():
			return newBenchmarkSourceInfoProvider
		case common.ELocation.Blob():
			return newBlobSourceInfoProvider
		case common.ELocation.File():
			return newFileSourceInfoProvider
		case common.ELocation.BlobFS():
			panic(blobFSNotS2S)
		case common.ELocation.S3():
			return newS3SourceInfoProvider
		default:
			panic("unexpected source type")
		}
	}

	// Get the base xfer
	var baseXfer newJobXfer

	// main computeJobXfer logic
	switch {
	case fromTo == common.EFromTo.BlobTrash():
<<<<<<< HEAD
		baseXfer = DeleteBlobPrologue
	case fromTo == common.EFromTo.FileTrash():
		baseXfer = DeleteFilePrologue
=======
		return DeleteBlob
	case fromTo == common.EFromTo.FileTrash():
		return DeleteFile
>>>>>>> 3c12e7fa
	default:
		if fromTo.IsDownload() {
			baseXfer = parameterizeDownload(remoteToLocal, getDownloader(fromTo.From()))
		} else {
			baseXfer = parameterizeSend(anyToRemote, getSenderFactory(fromTo), getSipFactory(fromTo.From()))
		}
	}

	// Wrap the base xfer func inside the expected failure wrapper
	return expectFailureXferDecorator(baseXfer)
}

var inferExtensions = map[string]azblob.BlobType{
	".vhd":  azblob.BlobPageBlob,
	".vhdx": azblob.BlobPageBlob,
}

// infers a blob type from the extension specified.
func inferBlobType(filename string, defaultBlobType azblob.BlobType) azblob.BlobType {
	if b, ok := inferExtensions[strings.ToLower(filepath.Ext(filename))]; ok {
		return b
	}

	return defaultBlobType
}<|MERGE_RESOLUTION|>--- conflicted
+++ resolved
@@ -76,6 +76,11 @@
 
 			// Shorten our paths so the error isn't obnoxious in the case of ultra-long paths
 			shortenPath := func(loc string, locType common.Location) string {
+        // Ignore unknown locations, nothing to do.
+				if locType == common.ELocation.Unknown() {
+					return ""
+				}
+
 				// Trim the query. We're only interested in the path.
 				if locType.IsRemote() {
 					u, err := url.Parse(loc)
@@ -100,7 +105,9 @@
 				jptm.LogUploadError(shortSrc, shortDst, info.FailureReason, 0)
 			} else if fromTo.IsS2S() {
 				jptm.LogS2SCopyError(shortSrc, shortDst, info.FailureReason, 0)
-			}
+      } else if fromTo.To() == common.ELocation.Unknown() {
+        jptm.LogError(shortSrc, "DELETE ERROR", info.FailureReason)
+      }
 			jptm.SetStatus(common.ETransferStatus.Failed())
 			jptm.ReportTransferDone()
 
@@ -201,15 +208,9 @@
 	// main computeJobXfer logic
 	switch {
 	case fromTo == common.EFromTo.BlobTrash():
-<<<<<<< HEAD
-		baseXfer = DeleteBlobPrologue
+		baseXfer = DeleteBlob
 	case fromTo == common.EFromTo.FileTrash():
-		baseXfer = DeleteFilePrologue
-=======
-		return DeleteBlob
-	case fromTo == common.EFromTo.FileTrash():
-		return DeleteFile
->>>>>>> 3c12e7fa
+		baseXfer = DeleteFile
 	default:
 		if fromTo.IsDownload() {
 			baseXfer = parameterizeDownload(remoteToLocal, getDownloader(fromTo.From()))
