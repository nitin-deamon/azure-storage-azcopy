// Copyright © 2017 Microsoft <wastore@microsoft.com>
//
// Permission is hereby granted, free of charge, to any person obtaining a copy
// of this software and associated documentation files (the "Software"), to deal
// in the Software without restriction, including without limitation the rights
// to use, copy, modify, merge, publish, distribute, sublicense, and/or sell
// copies of the Software, and to permit persons to whom the Software is
// furnished to do so, subject to the following conditions:
//
// The above copyright notice and this permission notice shall be included in
// all copies or substantial portions of the Software.
//
// THE SOFTWARE IS PROVIDED "AS IS", WITHOUT WARRANTY OF ANY KIND, EXPRESS OR
// IMPLIED, INCLUDING BUT NOT LIMITED TO THE WARRANTIES OF MERCHANTABILITY,
// FITNESS FOR A PARTICULAR PURPOSE AND NONINFRINGEMENT. IN NO EVENT SHALL THE
// AUTHORS OR COPYRIGHT HOLDERS BE LIABLE FOR ANY CLAIM, DAMAGES OR OTHER
// LIABILITY, WHETHER IN AN ACTION OF CONTRACT, TORT OR OTHERWISE, ARISING FROM,
// OUT OF OR IN CONNECTION WITH THE SOFTWARE OR THE USE OR OTHER DEALINGS IN
// THE SOFTWARE.

package ste

import (
	"errors"
	"fmt"
	"io"
	"os"
	"strings"

	"github.com/Azure/azure-pipeline-go/pipeline"
	"github.com/Azure/azure-storage-azcopy/common"
)

// general-purpose "any remote persistence location" to local
func remoteToLocal(jptm IJobPartTransferMgr, p pipeline.Pipeline, pacer pacer, df downloaderFactory) {
	// step 1: create downloader instance for this transfer
	// We are using a separate instance per transfer, in case some implementations need to hold per-transfer state
	dl := df()

	// step 2: get the source, destination info for the transfer.
	info := jptm.Info()
	fileSize := int64(info.SourceSize)
	downloadChunkSize := int64(info.BlockSize)

	// step 3: Perform initial checks
	// If the transfer was cancelled, then report transfer as done
	// TODO Question: the above comment had this following text too: "and increasing the bytestransferred by the size of the source." what does it mean?
	if jptm.WasCanceled() {
		jptm.ReportTransferDone()
		return
	}
	// if the force Write flags is set to false or prompt
	// then check the file exists at the remote location
	// if it does, react accordingly
	if jptm.GetOverwriteOption() != common.EOverwriteOption.True() {
		_, err := os.Stat(info.Destination)
		if err == nil {
			// if the error is nil, then file exists locally
			shouldOverwrite := false

			// if necessary, prompt to confirm user's intent
			if jptm.GetOverwriteOption() == common.EOverwriteOption.Prompt() {
				shouldOverwrite = jptm.GetOverwritePrompter().shouldOverwrite(info.Destination)
			}

			if !shouldOverwrite {
				// logging as Warning so that it turns up even in compact logs, and because previously we use Error here
				jptm.LogAtLevelForCurrentTransfer(pipeline.LogWarning, "File already exists, so will be skipped")
				jptm.SetStatus(common.ETransferStatus.SkippedFileAlreadyExists())
				jptm.ReportTransferDone()
				return
			}
		}
	}

	// step 4a: mark destination as modified before we take our first action there (which is to create the destination file)
	jptm.SetDestinationIsModified()

	// step 4b: special handling for empty files
	if fileSize == 0 {
		err := createEmptyFile(info.Destination)
		if err != nil {
			jptm.LogDownloadError(info.Source, info.Destination, "Empty File Creation error "+err.Error(), 0)
			jptm.SetStatus(common.ETransferStatus.Failed())
		}
		epilogueWithCleanupDownload(jptm, dl, nil, false, nil) // need standard epilogue, rather than a quick exit, so we can preserve modification dates
		return
	}

	// step 4c: normal file creation when source has content
	writeThrough := false
	// TODO: consider cases where we might set it to true. It might give more predictable and understandable disk throughput.
	//    But can't be used in the cases shown in the if statement below (one of which is only pseudocode, at this stage)
	//      if fileSize <= 1*1024*1024 || jptm.JobHasLowFileCount() || <is a short-running job> {
	//        // but, for very small files, testing indicates that we can need it in at least some cases. (Presumably just can't get enough queue depth to physical disk without it.)
	//        // And also, for very low file counts, we also need it. Presumably for same reasons of queue depth (given our sequential write strategy as at March 2019)
	//        // And for very short-running jobs, it looks and feels faster for the user to just let the OS cache flush out after the job appears to have finished.
	//        writeThrough = false
	//    }

	failFileCreation := func(err error, forceReleaseFileCount bool) {
		jptm.LogDownloadError(info.Source, info.Destination, "File Creation Error "+err.Error(), 0)
		jptm.SetStatus(common.ETransferStatus.Failed())
		// use standard epilogue for consistency, but force release of file count (without an actual file) if necessary
		epilogueWithCleanupDownload(jptm, dl, nil, forceReleaseFileCount, nil)
	}
	// block until we can safely use a file handle	// TODO: it might be nice if this happened inside chunkedFileWriter, when first chunk needs to be saved,
	err := jptm.FileCountLimiter().WaitUntilAdd(jptm.Context(), 1, func() bool { return true })
	if err != nil {
		failFileCreation(err, false)
		return
	}

	var dstFile io.WriteCloser
	if strings.EqualFold(info.Destination, common.Dev_Null) {
		// the user wants to discard the downloaded data
		dstFile = devNullWriter{}
	} else {
		// Normal scenario, create the destination file as expected
		// Use pseudo chunk id to alow our usual state tracking mechanism to keep count of how many
		// file creations are running at any given instant, for perf diagnostics
		pseudoId := common.NewPseudoChunkIDForWholeFile(info.Source)
		jptm.LogChunkStatus(pseudoId, common.EWaitReason.CreateLocalFile())
		dstFile, err = createDestinationFile(jptm, info.Destination, fileSize, writeThrough)
		jptm.LogChunkStatus(pseudoId, common.EWaitReason.ChunkDone()) // normal setting to done doesn't apply to these pseudo ids
		if err != nil {
			failFileCreation(err, true)
			return
		}
	}

	// TODO: Question: do we need to Stat the file, to check its size, after explicitly making it with the desired size?
	// That was what the old xfer-blobToLocal code used to do
	// I've commented it out to be more concise, but we'll put it back if someone knows why it needs to be here
	/*
		dstFileInfo, err := dstFile.Stat()
		if err != nil || (dstFileInfo.Size() != blobSize) {
			jptm.LogDownloadError(info.Source, info.Destination, "File Creation Error "+err.Error(), 0)
			jptm.SetStatus(common.ETransferStatus.Failed())
			// Since the transfer failed, the file created above should be deleted
			// If there was an error while opening / creating the file, delete will fail.
			// But delete is required when error occurred while truncating the file and
			// in this case file should be deleted.
			tryDeleteFile(info, jptm)
			jptm.ReportTransferDone()
			return
		}*/

	// step 5a: compute num chunks
	numChunks := uint32(0)
	if rem := fileSize % downloadChunkSize; rem == 0 {
		numChunks = uint32(fileSize / downloadChunkSize)
	} else {
		numChunks = uint32(fileSize/downloadChunkSize + 1)
	}

	// step 5b: create destination writer
	chunkLogger := jptm.ChunkStatusLogger()
	sourceMd5Exists := len(info.SrcHTTPHeaders.ContentMD5) > 0
	dstWriter := common.NewChunkedFileWriter(
		jptm.Context(),
		jptm.SlicePool(),
		jptm.CacheLimiter(),
		chunkLogger,
		dstFile,
		numChunks,
		MaxRetryPerDownloadBody,
		jptm.MD5ValidationOption(),
		sourceMd5Exists)

	// step 5c: run prologue in downloader (here it can, for example, create things that will require cleanup in the epilogue)
	dl.Prologue(jptm, p)

	// step 5d: tell jptm what to expect, and how to clean up at the end
	jptm.SetNumberOfChunks(numChunks)
	jptm.SetActionAfterLastChunk(func() { epilogueWithCleanupDownload(jptm, dl, dstFile, false, dstWriter) })

	// step 6: go through the blob range and schedule download chunk jobs
	// TODO: currently, the epilogue will only run if the number of completed chunks = numChunks.
	//     ...which means that we can't exit this loop early, if there is a cancellation or failure. Instead we
	//     ...must schedule the expected number of chunks, i.e. schedule all of them even if the transfer is already failed,
	//     ...so that the last of them will trigger the epilogue.
	//     ...Question: is that OK?
	// DECISION: 16 Jan, 2019: for now, we are leaving in place the above rule than number of of completed chunks must
	// eventually reach numChunks, since we have no better short-term alternative.

	chunkCount := uint32(0)
	for startIndex := int64(0); startIndex < fileSize; startIndex += downloadChunkSize {
		id := common.NewChunkID(info.Destination, startIndex)
		adjustedChunkSize := downloadChunkSize

		// compute exact size of the chunk
		if startIndex+downloadChunkSize > fileSize {
			adjustedChunkSize = fileSize - startIndex
		}

		// Wait until its OK to schedule it
		// To prevent excessive RAM consumption, we have a limit on the amount of scheduled-but-not-yet-saved data
		// TODO: as per comment above, currently, if there's an error here we must continue because we must schedule all chunks
		// TODO: ... Can we refactor/improve that?
		_ = dstWriter.WaitToScheduleChunk(jptm.Context(), id, adjustedChunkSize)

		// create download func that is a appropriate to the remote data source
		downloadFunc := dl.GenerateDownloadFunc(jptm, p, dstWriter, id, adjustedChunkSize, pacer)

		// schedule the download chunk job
		jptm.ScheduleChunks(downloadFunc)
		chunkCount++

		jptm.LogChunkStatus(id, common.EWaitReason.WorkerGR())
	}

	// sanity check to verify the number of chunks scheduled
	if chunkCount != numChunks {
		panic(fmt.Errorf("difference in the number of chunk calculated %v and actual chunks scheduled %v for src %s of size %v", numChunks, chunkCount, info.Source, fileSize))
	}

}

func createDestinationFile(jptm IJobPartTransferMgr, destination string, size int64, writeThrough bool) (file io.WriteCloser, err error) {
	ct := common.ECompressionType.None()
	if jptm.ShouldDecompress() {
		size = 0                                  // we don't know what the final size will be, so we can't pre-size it
		ct, err = jptm.GetSourceCompressionType() // calls same decompression getter routine as the front-end does
		if err != nil {                           // check this, and return error, before we create any disk file, since if we return err, then no cleanup of file will be required
			return nil, err
		}
		// Why get the decompression type again here, when we already looked at it at enumeration time?
		// Because we have better ability to report unsupported compression types here, with clear "transfer failed" handling,
		// and we still need to set size to zero here, so relying on enumeration more wouldn't simply this code much, if at all.
	}

	var dstFile io.WriteCloser
	dstFile, err = common.CreateFileOfSizeWithWriteThroughOption(destination, size, writeThrough)
	if err != nil {
		return nil, err
	}
	if jptm.ShouldDecompress() {
		jptm.LogAtLevelForCurrentTransfer(pipeline.LogInfo, "will be decompressed from "+ct.String())

		// wrap for automatic decompression
		dstFile = common.NewDecompressingWriter(dstFile, ct)
		// why don't we just let Go's network stack automatically decompress for us? Because
		// 1. Then we can't check the MD5 hash (since logically, any stored hash should be the hash of the file that exists in Storage, i.e. the compressed one)
		// 2. Then we can't pre-plan a certain number of fixed-size chunks (which is required by the way our architecture currently works).
	}
	return dstFile, nil
}

// complete epilogue. Handles both success and failure
func epilogueWithCleanupDownload(jptm IJobPartTransferMgr, dl downloader, activeDstFile io.WriteCloser, forceReleaseFileCount bool, cw common.ChunkedFileWriter) {
	info := jptm.Info()

	// allow our usual state tracking mechanism to keep count of how many epilogues are running at any given instant, for perf diagnostics
	pseudoId := common.NewPseudoChunkIDForWholeFile(info.Source)
	jptm.LogChunkStatus(pseudoId, common.EWaitReason.Epilogue())
	defer jptm.LogChunkStatus(pseudoId, common.EWaitReason.ChunkDone()) // normal setting to done doesn't apply to these pseudo ids

	haveNonEmptyFile := activeDstFile != nil
	if haveNonEmptyFile {

		// wait until all received chunks are flushed out
		md5OfFileAsWritten, flushError := cw.Flush(jptm.Context())
		closeErr := activeDstFile.Close() // always try to close if, even if flush failed
		jptm.FileCountLimiter().Remove(1) // always release it from our count, no matter what happened
		if flushError != nil {
			jptm.FailActiveDownload("Flushing file", flushError)
		}
		if closeErr != nil {
			jptm.FailActiveDownload("Closing file", closeErr)
		}

		// Check MD5 (but only if file was fully flushed and saved - else no point and may not have actualAsSaved hash anyway)
		if jptm.IsLive() {
			comparison := md5Comparer{
				expected:         info.SrcHTTPHeaders.ContentMD5, // the MD5 that came back from Service when we enumerated the source
				actualAsSaved:    md5OfFileAsWritten,
				validationOption: jptm.MD5ValidationOption(),
				logger:           jptm}
			err := comparison.Check()
			if err != nil {
				jptm.FailActiveDownload("Checking MD5 hash", err)
			}
		}
	} else {
		if forceReleaseFileCount {
			jptm.FileCountLimiter().Remove(1) // special case, for we we failed after adding it to count, but before making an actual file
		}
	}

	if dl != nil {
		dl.Epilogue() // it can release resources here

<<<<<<< HEAD
		if jptm.IsLive() && info.DestLengthValidation {
=======
		// secondary sanity check to ensure devnull doesn't get checked
		if info.DestLengthValidation && info.Destination != common.Dev_Null {
>>>>>>> 5aa5063e
			fi, err := os.Stat(info.Destination)

			if err != nil {
				jptm.FailActiveDownload("Download length check", err)
			}

			if fi.Size() != info.SourceSize {
				jptm.FailActiveDownload("Download length check", errors.New("destination length did not match source length"))
			}
		}
	}

	// Preserve modified time
	if jptm.IsLive() {
		// TODO: the old version of this code did NOT consider it an error to be unable to set the modification date/time
		// TODO: ...So I have preserved that behavior here.
		// TODO: question: But is that correct?
		lastModifiedTime, preserveLastModifiedTime := jptm.PreserveLastModifiedTime()
		if preserveLastModifiedTime {
			err := os.Chtimes(jptm.Info().Destination, lastModifiedTime, lastModifiedTime)
			if err != nil {
				jptm.LogError(info.Destination, "Changing Modified Time ", err)
				// do NOT return, since final status and cleanup logging still to come
			} else {
				jptm.Log(pipeline.LogInfo, fmt.Sprintf(" Preserved Modified Time for %s", info.Destination))
			}
		}
	}

	// note that we do not really know whether the context was canceled because of an error, or because the user asked for it
	// if was an intentional cancel, the status is still "in progress", so we are still counting it as pending
	// we leave these transfer status alone
	// in case of errors, the status was already set, so we don't need to do anything here either
	if jptm.IsDeadInflight() || jptm.IsDeadBeforeStart() {
		// If failed, log and delete the "bad" local file
		// If the current transfer status value is less than or equal to 0
		// then transfer either failed or was cancelled
		if jptm.ShouldLog(pipeline.LogDebug) {
			jptm.Log(pipeline.LogDebug, " Finalizing Transfer Cancellation/Failure")
		}
		if jptm.IsDeadInflight() {
			// the file created locally should be deleted
			tryDeleteFile(info, jptm)
		}
	} else {
		// We know all chunks are done (because this routine was called)
		// and we know the transfer didn't fail (because just checked its status above),
		// so it must have succeeded. So make sure its not left "in progress" state
		jptm.SetStatus(common.ETransferStatus.Success())

		// Final logging
		if jptm.ShouldLog(pipeline.LogInfo) { // TODO: question: can we remove these ShouldLogs?  Aren't they inside Log?
			jptm.Log(pipeline.LogInfo, fmt.Sprintf("DOWNLOADSUCCESSFUL: %s", info.Destination))
		}
		if jptm.ShouldLog(pipeline.LogDebug) {
			jptm.Log(pipeline.LogDebug, "Finalizing Transfer")
		}
	}

	// successful or unsuccessful, it's definitely over
	jptm.ReportTransferDone()
}

// create an empty file and its parent directories, without any content
func createEmptyFile(destinationPath string) error {
	err := common.CreateParentDirectoryIfNotExist(destinationPath)
	if err != nil {
		return err
	}
	f, err := os.OpenFile(destinationPath, os.O_RDWR|os.O_CREATE|os.O_TRUNC, common.DEFAULT_FILE_PERM)
	if err != nil {
		return err
	}
	_ = f.Close()
	return nil
}

// deletes the file
func deleteFile(destinationPath string) error {
	return os.Remove(destinationPath)
}

// tries to delete file, but if that fails just logs and returns
func tryDeleteFile(info TransferInfo, jptm IJobPartTransferMgr) {
	// skip deleting if we are targeting dev null and throwing away the data
	if strings.EqualFold(common.Dev_Null, info.Destination) {
		return
	}

	err := deleteFile(info.Destination)
	if err != nil {
		// If there was an error deleting the file, log the error
		jptm.LogError(info.Destination, "Delete File Error ", err)
	}
}

// conforms to io.Writer and io.Closer
// does absolutely nothing to discard the given data
type devNullWriter struct{}

func (devNullWriter) Write(p []byte) (n int, err error) {
	return len(p), nil
}

func (devNullWriter) Close() error {
	return nil
}<|MERGE_RESOLUTION|>--- conflicted
+++ resolved
@@ -291,12 +291,8 @@
 	if dl != nil {
 		dl.Epilogue() // it can release resources here
 
-<<<<<<< HEAD
-		if jptm.IsLive() && info.DestLengthValidation {
-=======
 		// secondary sanity check to ensure devnull doesn't get checked
-		if info.DestLengthValidation && info.Destination != common.Dev_Null {
->>>>>>> 5aa5063e
+		if jptm.IsLive() && info.DestLengthValidation && info.Destination != common.Dev_Null {
 			fi, err := os.Stat(info.Destination)
 
 			if err != nil {
