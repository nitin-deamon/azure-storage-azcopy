// Copyright © 2017 Microsoft <wastore@microsoft.com>
//
// Permission is hereby granted, free of charge, to any person obtaining a copy
// of this software and associated documentation files (the "Software"), to deal
// in the Software without restriction, including without limitation the rights
// to use, copy, modify, merge, publish, distribute, sublicense, and/or sell
// copies of the Software, and to permit persons to whom the Software is
// furnished to do so, subject to the following conditions:
//
// The above copyright notice and this permission notice shall be included in
// all copies or substantial portions of the Software.
//
// THE SOFTWARE IS PROVIDED "AS IS", WITHOUT WARRANTY OF ANY KIND, EXPRESS OR
// IMPLIED, INCLUDING BUT NOT LIMITED TO THE WARRANTIES OF MERCHANTABILITY,
// FITNESS FOR A PARTICULAR PURPOSE AND NONINFRINGEMENT. IN NO EVENT SHALL THE
// AUTHORS OR COPYRIGHT HOLDERS BE LIABLE FOR ANY CLAIM, DAMAGES OR OTHER
// LIABILITY, WHETHER IN AN ACTION OF CONTRACT, TORT OR OTHERWISE, ARISING FROM,
// OUT OF OR IN CONNECTION WITH THE SOFTWARE OR THE USE OR OTHER DEALINGS IN
// THE SOFTWARE.

package ste

import (
	"context"
	"net/url"
	"strings"

	"github.com/Azure/azure-pipeline-go/pipeline"
	"github.com/Azure/azure-storage-blob-go/azblob"

	"github.com/Azure/azure-storage-azcopy/v10/common"
)

type urlToPageBlobCopier struct {
	pageBlobSenderBase

	sip                      IRemoteSourceInfoProvider
	sourcePageRangeOptimizer *pageRangeOptimizer // nil if src is not a page blob
}

func newURLToPageBlobCopier(jptm IJobPartTransferMgr, destination string, p pipeline.Pipeline, pacer pacer, srcInfoProvider IRemoteSourceInfoProvider) (s2sCopier, error) {
	destBlobTier := azblob.AccessTierNone
	var pageRangeOptimizer *pageRangeOptimizer
	if blobSrcInfoProvider, ok := srcInfoProvider.(IBlobSourceInfoProvider); ok {
		if blobSrcInfoProvider.BlobType() == azblob.BlobPageBlob {
			// if the source is page blob, preserve source's blob tier.
			destBlobTier = blobSrcInfoProvider.BlobTier()

			// capture the necessary info so that we can perform optimizations later
			pageRangeOptimizer = newPageRangeOptimizer(srcInfoProvider, p,
				context.WithValue(jptm.Context(), ServiceAPIVersionOverride, azblob.ServiceVersion))
		}
	}

	senderBase, err := newPageBlobSenderBase(jptm, destination, p, pacer, srcInfoProvider, destBlobTier)
	if err != nil {
		return nil, err
	}

	return &urlToPageBlobCopier{
		pageBlobSenderBase:       *senderBase,
		sip:                      srcInfoProvider,
		sourcePageRangeOptimizer: pageRangeOptimizer}, nil
}

func (c *urlToPageBlobCopier) Prologue(ps common.PrologueState) (destinationModified bool) {
	destinationModified = c.pageBlobSenderBase.Prologue(ps)

	if c.sourcePageRangeOptimizer != nil {
		c.sourcePageRangeOptimizer.fetchPages()
	}

	return
}

// Returns a chunk-func for blob copies
func (c *urlToPageBlobCopier) GenerateCopyFunc(id common.ChunkID, blockIndex int32, adjustedChunkSize int64, chunkIsWholeFile bool) chunkFunc {

	return createSendToRemoteChunkFunc(c.jptm, id, func() {
		if c.jptm.Info().SourceSize == 0 {
			// nothing to do, since this is a dummy chunk in a zero-size file, and the prologue will have done all the real work
			return
		}

		// if there's no data at the source (and the destination for managed disks), skip this chunk
		pageRange := azblob.PageRange{Start: id.OffsetInFile(), End: id.OffsetInFile() + adjustedChunkSize - 1}
		if c.sourcePageRangeOptimizer != nil && !c.sourcePageRangeOptimizer.doesRangeContainData(pageRange) {
			var destContainsData bool

			if c.destPageRangeOptimizer != nil {
				destContainsData = c.destPageRangeOptimizer.doesRangeContainData(pageRange)
			}

			if !destContainsData {
				return
			}
		}

		// control rate of sending (since page blobs can effectively have per-blob throughput limits)
		// Note that this level of control here is specific to the individual page blob, and is additional
		// to the application-wide pacing that we do with c.pacer
		c.jptm.LogChunkStatus(id, common.EWaitReason.FilePacer())
		if err := c.filePacer.RequestTrafficAllocation(c.jptm.Context(), adjustedChunkSize); err != nil {
			c.jptm.FailActiveUpload("Pacing block (file level)", err)
		}

		// set the latest service version from sdk as service version in the context, to use UploadPagesFromURL API.
		// AND enrich the context for 503 (ServerBusy) detection
		enrichedContext := withRetryNotification(
			context.WithValue(c.jptm.Context(), ServiceAPIVersionOverride, azblob.ServiceVersion),
			c.filePacer)

		// upload the page (including application of global pacing. We don't have a separate wait reason for global pacing
		// so just do it inside the S2SCopyOnWire state)
		c.jptm.LogChunkStatus(id, common.EWaitReason.S2SCopyOnWire())
		if err := c.pacer.RequestTrafficAllocation(c.jptm.Context(), adjustedChunkSize); err != nil {
			c.jptm.FailActiveUpload("Pacing block (global level)", err)
		}
<<<<<<< HEAD

		srcURL, err := c.sip.PreSignedSourceURL()
		if err != nil {
			c.jptm.FailActiveSend("Get latest SAS token", err)
		}

		_, err = c.destPageBlobURL.UploadPagesFromURL(
			enrichedContext, *srcURL, id.OffsetInFile(), id.OffsetInFile(), adjustedChunkSize, nil,
			azblob.PageBlobAccessConditions{}, azblob.ModifiedAccessConditions{}, azblob.ClientProvidedKeyOptions{})
=======
		_, err := c.destPageBlobURL.UploadPagesFromURL(
			enrichedContext, c.srcURL, id.OffsetInFile(), id.OffsetInFile(), adjustedChunkSize, nil,
			azblob.PageBlobAccessConditions{}, azblob.ModifiedAccessConditions{}, c.cpkToApply)
>>>>>>> 6c877ce3
		if err != nil {
			c.jptm.FailActiveS2SCopy("Uploading page from URL", err)
			return
		}
	})
}

// GetDestinationLength gets the destination length.
func (c *urlToPageBlobCopier) GetDestinationLength() (int64, error) {
	properties, err := c.destPageBlobURL.GetProperties(c.jptm.Context(), azblob.BlobAccessConditions{}, c.cpkToApply)
	if err != nil {
		return -1, err
	}

	return properties.ContentLength(), nil
}

// isolate the logic to fetch page ranges for a page blob, and check whether a given range has data
// for two purposes:
//	1. capture the necessary info to do so, so that fetchPages can be invoked anywhere
//  2. open to extending the logic, which could be re-used for both download and s2s scenarios
type pageRangeOptimizer struct {
	overrideURL    *url.URL
	sip            IRemoteSourceInfoProvider
	pipeline       pipeline.Pipeline
	ctx            context.Context
	srcPageList    *azblob.PageList // nil if src is not a page blob, or it was not possible to get a response
}

func newPageRangeOptimizer(srcInfo IRemoteSourceInfoProvider, p pipeline.Pipeline, ctx context.Context) *pageRangeOptimizer {
	return &pageRangeOptimizer{sip: srcInfo, pipeline: p, ctx: ctx}
}

func newPageRangeOptimizerFromURL(uri *url.URL, p pipeline.Pipeline, ctx context.Context) *pageRangeOptimizer {
	return &pageRangeOptimizer{overrideURL: uri, pipeline: p, ctx: ctx}
}

func (p *pageRangeOptimizer) fetchPages() {
	// don't fetch page blob list if optimizations are not desired,
	// the lack of page list indicates that there's data everywhere
	if !strings.EqualFold(common.GetLifecycleMgr().GetEnvironmentVariable(
		common.EEnvironmentVariable.OptimizeSparsePageBlobTransfers()), "true") {
		return
	}

	var srcURL = p.overrideURL
	var err error
	if srcURL == nil {

		srcURL, err = p.sip.PreSignedSourceURL()
		if err != nil {
			return
		}
	}

	srcPageBlobURL := azblob.NewPageBlobURL(*srcURL, p.pipeline)

	// according to the REST API documentation:
	// in a highly fragmented page blob with a large number of writes,
	// a Get Page Ranges request can fail due to an internal server timeout.
	// thus, if the page blob is not sparse, it's ok for it to fail
	// TODO follow up with the service folks to confirm the scale at which the timeouts occur
	// TODO perhaps we need to add more logic here to optimize for more cases
	limitedContext := withNoRetryForBlob(p.ctx) // we don't want retries here. If it doesn't work the first time, we don't want to chew up (lots) time retrying
	pageList, err := srcPageBlobURL.GetPageRanges(limitedContext, 0, 0, azblob.BlobAccessConditions{})
	if err == nil {
		p.srcPageList = pageList
	}
}

// check whether a particular given range is worth transferring, i.e. whether there's data at the source
func (p *pageRangeOptimizer) doesRangeContainData(givenRange azblob.PageRange) bool {
	// if we have no page list stored, then assume there's data everywhere
	// (this is particularly important when we are using this code not just for performance, but also
	// for correctness - as we do when using on the destination of a managed disk upload)
	if p.srcPageList == nil {
		return true
	}

	// note that the page list is ordered in increasing order (in terms of position)
	for _, srcRange := range p.srcPageList.PageRange {
		if givenRange.End < srcRange.Start {
			// case 1: due to the nature of the list (it's sorted), if we've reached such a srcRange
			// we've checked all the appropriate srcRange already and haven't found any overlapping srcRange
			// given range:		|   |
			// source range:			|   |
			return false
		} else if srcRange.End < givenRange.Start {
			// case 2: the givenRange comes after srcRange, continue checking
			// given range:				|   |
			// source range:	|   |
			continue
		} else {
			// case 3: srcRange and givenRange overlap somehow
			// we don't particularly care how it overlaps
			return true
		}
	}

	// went through all srcRanges, but nothing overlapped
	return false
}<|MERGE_RESOLUTION|>--- conflicted
+++ resolved
@@ -116,7 +116,6 @@
 		if err := c.pacer.RequestTrafficAllocation(c.jptm.Context(), adjustedChunkSize); err != nil {
 			c.jptm.FailActiveUpload("Pacing block (global level)", err)
 		}
-<<<<<<< HEAD
 
 		srcURL, err := c.sip.PreSignedSourceURL()
 		if err != nil {
@@ -125,12 +124,7 @@
 
 		_, err = c.destPageBlobURL.UploadPagesFromURL(
 			enrichedContext, *srcURL, id.OffsetInFile(), id.OffsetInFile(), adjustedChunkSize, nil,
-			azblob.PageBlobAccessConditions{}, azblob.ModifiedAccessConditions{}, azblob.ClientProvidedKeyOptions{})
-=======
-		_, err := c.destPageBlobURL.UploadPagesFromURL(
-			enrichedContext, c.srcURL, id.OffsetInFile(), id.OffsetInFile(), adjustedChunkSize, nil,
 			azblob.PageBlobAccessConditions{}, azblob.ModifiedAccessConditions{}, c.cpkToApply)
->>>>>>> 6c877ce3
 		if err != nil {
 			c.jptm.FailActiveS2SCopy("Uploading page from URL", err)
 			return
