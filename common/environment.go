--- conflicted
+++ resolved
@@ -205,17 +205,17 @@
 	}
 }
 
-<<<<<<< HEAD
 func (EnvironmentVariable) AzcopyDebugMode() EnvironmentVariable {
 	return EnvironmentVariable{
 		Name:         "AZCOPY_DEBUG_MODE",
 		DefaultValue: "off",
 		Description:  "Enables the use of flags that intentionally cause transfer failures. (\"on\" = enabled)",
-=======
+  }
+}
+    
 func (EnvironmentVariable) UserAgentPrefix() EnvironmentVariable {
 	return EnvironmentVariable{
 		Name:        "AZCOPY_USER_AGENT_PREFIX",
 		Description: "Add a prefix to the default AzCopy User Agent, which is used for telemetry purposes. A space is automatically inserted.",
->>>>>>> bff997ce
 	}
 }